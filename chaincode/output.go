--- conflicted
+++ resolved
@@ -206,10 +206,6 @@
 	Dataset       *TtDataset     `json:"dataset"`
 	Log           string         `json:"log"`
 	TraintupleKey string         `json:"traintupleKey"`
-<<<<<<< HEAD
-=======
-	Model         *Model         `json:"model"` // Obsolete field. TODO: delete it
->>>>>>> 5ff08ecb
 	Objective     *TtObjective   `json:"objective"`
 	Status        string         `json:"status"`
 	Tag           string         `json:"tag"`
@@ -346,10 +342,6 @@
 	Creator       string         `json:"creator"`
 	Key           string         `json:"key"`
 	TraintupleKey string         `json:"traintupleKey"`
-<<<<<<< HEAD
-=======
-	Model         *Model         `json:"model"` // Obsolete field. TODO: delete it
->>>>>>> 5ff08ecb
 	Perf          float32        `json:"perf"`
 	Tag           string         `json:"tag"`
 }
@@ -370,21 +362,5 @@
 	out.Perf = in.Dataset.Perf
 	out.Tag = in.Tag
 
-<<<<<<< HEAD
-=======
-	// Populate the `out.model` for backwards compatibility.
-	//   The `out.model` field is obsolete and will disappear soon.
-	//   Callers should use `out.traintupleKey` instead.
-	traintuple, err := db.GetTraintuple(in.TraintupleKey)
-	if err != nil {
-		return fmt.Errorf("could not retrieve traintuple with key %s - %s", in.TraintupleKey, err.Error())
-	}
-	out.Model = &Model{TraintupleKey: in.TraintupleKey}
-	if traintuple.OutModel != nil {
-		out.Model.Hash = traintuple.OutModel.Hash
-		out.Model.StorageAddress = traintuple.OutModel.StorageAddress
-	}
-
->>>>>>> 5ff08ecb
 	return nil
 }